--- conflicted
+++ resolved
@@ -4,13 +4,9 @@
 from sqlalchemy import event, inspect, types
 from sqlalchemy.orm.mapper import Mapper
 
-<<<<<<< HEAD
-from taal import TranslatableString as TaalTranslatableString
 from taal.constants import PLACEHOLDER, PlaceholderValue
-=======
 from taal import (
     TranslatableString as TaalTranslatableString, is_translatable_value)
->>>>>>> 52ee83af
 
 
 CONTEXT_TEMPLATE = "taal:sa_field:{}:{}"
@@ -43,18 +39,12 @@
         return PLACEHOLDER
 
     def process_result_value(self, value, dialect):
-<<<<<<< HEAD
-        if value is None:
-            return None
-        elif value == "":
-            return ""
-        elif value == PLACEHOLDER:
-=======
+
         if not is_translatable_value(value):
             return value
 
-        if value == NOT_NULL:
->>>>>>> 52ee83af
+        if value == PLACEHOLDER:
+
             # can't prevent this from being returned to the user
             # in the case of a direct query for Model.field
             # Return something that's more likely to error early
