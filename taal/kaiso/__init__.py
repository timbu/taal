from __future__ import absolute_import

from taal import is_translatable_value

from kaiso.attributes import String

from taal.constants import PLACEHOLDER


def is_translatable_value(value):
    return value not in ("", None)


class TranslatableString(String):
    @staticmethod
    def to_primitive(value, for_db):
<<<<<<< HEAD
        if for_db and value not in (None, "", PLACEHOLDER):
=======
        if not for_db:
            return value

        if is_translatable_value(value):
>>>>>>> 52ee83af
            raise RuntimeError(
                "Cannot save directly to translated fields. "
                "Value was '{}'".format(value))

        return value<|MERGE_RESOLUTION|>--- conflicted
+++ resolved
@@ -1,27 +1,14 @@
 from __future__ import absolute_import
-
-from taal import is_translatable_value
 
 from kaiso.attributes import String
 
 from taal.constants import PLACEHOLDER
 
 
-def is_translatable_value(value):
-    return value not in ("", None)
-
-
 class TranslatableString(String):
     @staticmethod
     def to_primitive(value, for_db):
-<<<<<<< HEAD
         if for_db and value not in (None, "", PLACEHOLDER):
-=======
-        if not for_db:
-            return value
-
-        if is_translatable_value(value):
->>>>>>> 52ee83af
             raise RuntimeError(
                 "Cannot save directly to translated fields. "
                 "Value was '{}'".format(value))
